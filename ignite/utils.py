import collections.abc as collections
import functools
import logging
import random
<<<<<<< HEAD
import warnings
from typing import Any, Callable, Optional, Tuple, Type, TypeVar, Union, cast
=======
import sys
from typing import Any, Callable, Optional, TextIO, Tuple, Type, Union, cast
>>>>>>> c25ce51d

import torch

__all__ = ["convert_tensor", "apply_to_tensor", "apply_to_type", "to_onehot", "setup_logger", "manual_seed"]


def convert_tensor(
    input_: Union[torch.Tensor, collections.Sequence, collections.Mapping, str, bytes],
    device: Optional[Union[str, torch.device]] = None,
    non_blocking: bool = False,
) -> Union[torch.Tensor, collections.Sequence, collections.Mapping, str, bytes]:
    """Move tensors to relevant device."""

    def _func(tensor: torch.Tensor) -> torch.Tensor:
        return tensor.to(device=device, non_blocking=non_blocking) if device is not None else tensor

    return apply_to_tensor(input_, _func)


def apply_to_tensor(
    input_: Union[torch.Tensor, collections.Sequence, collections.Mapping, str, bytes], func: Callable
) -> Union[torch.Tensor, collections.Sequence, collections.Mapping, str, bytes]:
    """Apply a function on a tensor or mapping, or sequence of tensors.
    """
    return apply_to_type(input_, torch.Tensor, func)


def apply_to_type(
    input_: Union[Any, collections.Sequence, collections.Mapping, str, bytes],
    input_type: Union[Type, Tuple[Type[Any], Any]],
    func: Callable,
) -> Union[Any, collections.Sequence, collections.Mapping, str, bytes]:
    """Apply a function on a object of `input_type` or mapping, or sequence of objects of `input_type`.
    """
    if isinstance(input_, input_type):
        return func(input_)
    if isinstance(input_, (str, bytes)):
        return input_
    if isinstance(input_, collections.Mapping):
        return cast(Callable, type(input_))(
            {k: apply_to_type(sample, input_type, func) for k, sample in input_.items()}
        )
    if isinstance(input_, tuple) and hasattr(input_, "_fields"):  # namedtuple
        return cast(Callable, type(input_))(*(apply_to_type(sample, input_type, func) for sample in input_))
    if isinstance(input_, collections.Sequence):
        return cast(Callable, type(input_))([apply_to_type(sample, input_type, func) for sample in input_])
    raise TypeError((f"input must contain {input_type}, dicts or lists; found {type(input_)}"))


def to_onehot(indices: torch.Tensor, num_classes: int) -> torch.Tensor:
    """Convert a tensor of indices of any shape `(N, ...)` to a
    tensor of one-hot indicators of shape `(N, num_classes, ...) and of type uint8. Output's device is equal to the
    input's device`.

    .. versionchanged:: 0.4.3
        This functions is now torchscriptable.
    """
    new_shape = (indices.shape[0], num_classes) + indices.shape[1:]
    onehot = torch.zeros(new_shape, dtype=torch.uint8, device=indices.device)
    return onehot.scatter_(1, indices.unsqueeze(1), 1)


def setup_logger(
    name: Optional[str] = None,
    level: int = logging.INFO,
    stream: Optional[TextIO] = None,
    format: str = "%(asctime)s %(name)s %(levelname)s: %(message)s",
    filepath: Optional[str] = None,
    distributed_rank: Optional[int] = None,
) -> logging.Logger:
    """Setups logger: name, level, format etc.

    Args:
        name (str, optional): new name for the logger. If None, the standard logger is used.
        level (int): logging level, e.g. CRITICAL, ERROR, WARNING, INFO, DEBUG.
        stream (TextIO, optional): logging stream. If None, the standard stream is used (sys.stderr).
        format (str): logging format. By default, `%(asctime)s %(name)s %(levelname)s: %(message)s`.
        filepath (str, optional): Optional logging file path. If not None, logs are written to the file.
        distributed_rank (int, optional): Optional, rank in distributed configuration to avoid logger setup for workers.
            If None, distributed_rank is initialized to the rank of process.

    Returns:
        logging.Logger

    For example, to improve logs readability when training with a trainer and evaluator:

    .. code-block:: python

        from ignite.utils import setup_logger

        trainer = ...
        evaluator = ...

        trainer.logger = setup_logger("trainer")
        evaluator.logger = setup_logger("evaluator")

        trainer.run(data, max_epochs=10)

        # Logs will look like
        # 2020-01-21 12:46:07,356 trainer INFO: Engine run starting with max_epochs=5.
        # 2020-01-21 12:46:07,358 trainer INFO: Epoch[1] Complete. Time taken: 00:5:23
        # 2020-01-21 12:46:07,358 evaluator INFO: Engine run starting with max_epochs=1.
        # 2020-01-21 12:46:07,358 evaluator INFO: Epoch[1] Complete. Time taken: 00:01:02
        # ...

    .. versionchanged:: 0.4.3
        Added ``stream`` parameter.
    """
    logger = logging.getLogger(name)

    # don't propagate to ancestors
    # the problem here is to attach handlers to loggers
    # should we provide a default configuration less open ?
    if name is not None:
        logger.propagate = False

    # Remove previous handlers
    if logger.hasHandlers():
        for h in list(logger.handlers):
            logger.removeHandler(h)

    formatter = logging.Formatter(format)

    if distributed_rank is None:
        import ignite.distributed as idist

        distributed_rank = idist.get_rank()

    if distributed_rank > 0:
        logger.addHandler(logging.NullHandler())
    else:
        logger.setLevel(level)

        ch = logging.StreamHandler(stream=stream)
        ch.setLevel(level)
        ch.setFormatter(formatter)
        logger.addHandler(ch)

        if filepath is not None:
            fh = logging.FileHandler(filepath)
            fh.setLevel(level)
            fh.setFormatter(formatter)
            logger.addHandler(fh)

    return logger


def manual_seed(seed: int) -> None:
    """Setup random state from a seed for `torch`, `random` and optionally `numpy` (if can be imported).

    Args:
        seed (int): Random state seed

    """
    random.seed(seed)
    torch.manual_seed(seed)

    if torch.cuda.is_available():
        torch.cuda.manual_seed_all(seed)

    try:
        import numpy as np

        np.random.seed(seed)
    except ImportError:
        pass


def deprecated(deprecated_in: str, removed_in: str = "", reasons: list = [], raiseWarning: bool = False) -> Callable:

    F = TypeVar("F", bound=Callable[..., Any])

    def decorator(func: F) -> F:
        func_doc = func.__doc__ if func.__doc__ else ""
        deprecation_warning = (
            f"This function has been deprecated since version `{deprecated_in}`"
            + (f" and will be removed in version `{removed_in}`" if removed_in else "")
            + ".\n Please refer to the documentation for more details."
        )

        @functools.wraps(func)
        def wrapper(*args: int, **kwargs: float) -> Callable:
            if raiseWarning:
                warnings.warn(deprecation_warning, DeprecationWarning, stacklevel=2)
            return func(*args, **kwargs)

        appended_doc = f".. deprecated:: {deprecated_in}" + ("\n\n\t" if len(reasons) else "")

        for reason in reasons:
            appended_doc += "\n\t- " + reason
        wrapper.__doc__ = "**Deprecated function**." + "\n\n    " + func_doc + appended_doc
        return cast(F, wrapper)

    return decorator<|MERGE_RESOLUTION|>--- conflicted
+++ resolved
@@ -2,13 +2,9 @@
 import functools
 import logging
 import random
-<<<<<<< HEAD
+import sys
 import warnings
-from typing import Any, Callable, Optional, Tuple, Type, TypeVar, Union, cast
-=======
-import sys
-from typing import Any, Callable, Optional, TextIO, Tuple, Type, Union, cast
->>>>>>> c25ce51d
+from typing import Any, Callable, Optional, TextIO, Tuple, Type, TypeVar, Union, cast
 
 import torch
 
